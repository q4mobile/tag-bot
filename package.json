{
  "name": "tag-bot",
  "version": "1.1.0",
  "description": "",
  "main": "dist/index.js",
  "engines": {
    "node": "18.18.2"
  },
  "keywords": [],
  "homepage": "",
  "author": "Q4",
  "license": "ISC",
  "scripts": {
    "test": "jest",
    "build": "tsc",
    "package": "ncc build --source-map",
    "all": "npm run build && npm run package"
  },
  "dependencies": {
    "@actions/core": "^1.9.1",
    "@actions/github": "^5.0.3",
    "compare-versions": "^5.0.0"
  },
  "devDependencies": {
    "@types/jest": "^27.5.2",
    "@types/lodash": "^4.14.182",
<<<<<<< HEAD
    "@types/node": "^13.7.1",
    "@vercel/ncc": "^0.38.1",
=======
    "@types/node": "^20.8.7",
    "@vercel/ncc": "^0.30.0",
>>>>>>> 71ce521f
    "jest": "^27.5.1",
    "ts-jest": "^27.1.5",
    "ts-node": "^10.9.1",
    "typescript": "^4.9.5"
  }
}<|MERGE_RESOLUTION|>--- conflicted
+++ resolved
@@ -24,13 +24,8 @@
   "devDependencies": {
     "@types/jest": "^27.5.2",
     "@types/lodash": "^4.14.182",
-<<<<<<< HEAD
     "@types/node": "^13.7.1",
     "@vercel/ncc": "^0.38.1",
-=======
-    "@types/node": "^20.8.7",
-    "@vercel/ncc": "^0.30.0",
->>>>>>> 71ce521f
     "jest": "^27.5.1",
     "ts-jest": "^27.1.5",
     "ts-node": "^10.9.1",
