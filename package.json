--- conflicted
+++ resolved
@@ -23,13 +23,8 @@
   },
   "devDependencies": {
     "@types/jest": "^27.5.2",
-<<<<<<< HEAD
     "@types/lodash": "^4.14.182",
     "@types/node": "^20.8.7",
-=======
-    "@types/lodash": "^4.14.200",
-    "@types/node": "^13.7.1",
->>>>>>> ec81c1f4
     "@vercel/ncc": "^0.30.0",
     "jest": "^27.5.1",
     "ts-jest": "^27.1.5",
